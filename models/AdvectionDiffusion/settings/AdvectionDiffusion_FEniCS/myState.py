--- conflicted
+++ resolved
@@ -188,10 +188,7 @@
         self.convolution[key] = convolution
 
     def get_convolution(self, key):
-        if self.convolution is None:
-            return None
-<<<<<<< HEAD
-        return self.convolution[key]
+        return self.convolution.get(key)
 
     def measure_pointwise(
             self, position: np.ndarray, t: float | np.ndarray
@@ -255,7 +252,4 @@
         / sigma
         / np.sqrt(2 * np.pi)
         * truncation
-    )
-=======
-        return self.convolution.get(key)
->>>>>>> e52ec1ee
+    )