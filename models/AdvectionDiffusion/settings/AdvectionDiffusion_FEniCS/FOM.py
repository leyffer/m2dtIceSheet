--- conflicted
+++ resolved
@@ -76,17 +76,13 @@
         # Create the velocity field for the advection term
         self.velocity = self.create_velocity_field(polyDim)
 
-        # Trial and test space for advection-diffusion eq ('P' == Polynomial)
-<<<<<<< HEAD
+        # Trial and test space for advection-diffusion eq ('P' == Polynomial, 'CG' = Continuous Gelerkin)
         self.V = dl.FunctionSpace(self.mesh, "CG", polyDim)
         self.polyDim = polyDim
         # see ufl.finiteelement.elementlist.show_elements() for finite element family options
-=======
-        self.V = dl.FunctionSpace(self.mesh, "P", polyDim)
-        
+      
         # Vector space for gradient
         self.V2 = dl.VectorFunctionSpace(self.mesh, "DG", polyDim-1) # Discontinuous Galerkin
->>>>>>> 513bf0ca
 
         # Finite-element dimension
         self.nFE = self.V.dim()
