"""
Full order model:
Has access to:
    mesh : domain
    velocity : velocity field for advection
    parameter_functions : the parameterized basis

Creates:
    solved State
"""
from __future__ import annotations
from typing import Optional, Any
import fenics as dl

dl.set_log_level(30)
import mshr

import matplotlib.pyplot as plt  # For plotting
import numpy as np  # For standard array manipulation
import scipy.sparse as sparse  # For sparse matrices and linear algebra
from mpi4py import MPI  # For parallelization

import sys

sys.path.insert(0, "../source/")
from FullOrderModel import FullOrderModel
from myState import myState as State

# Initialize MPI communications for mesh generation using mshr
comm = MPI.COMM_SELF
rank = comm.Get_rank()
nproc = comm.Get_size()

# dl.parameters['allow_extrapolation'] = True


class FOM(FullOrderModel):
    n_spatial = 2

    def __init__(
        self,
        meshDim: int = 50,
        polyDim: int = 1,
        bool_mpi: bool = False,
        kappa: float = 1e-3,
        dt: float = 0.1,
        final_time: float = 4,
        mesh_shape: str = "houses",
            centers: list = None,
        **kwargs,
    ):
        """! Initializer for the Full-order-model (FOM)
        @param meshDim  Integer number of mesh nodes on each boundary
        @param polyDim  Polynomial dimension of test and trial function space
        @param bool_mpi  Boolean indicating MPI communications for mesh generation
        @param kappa  Advection-diffusion equation parameter
        @param dt  Time step size for transient solves
        @param final_time  Final time for transient solutions
        @param centers list of [x,y] coordinates for parameter centers
        @param **kwargs  Keyword arguments passed to set_defaults
        """

        # call initialization of parent class
        super().__init__()
        # in this particular instance it doesn't matter when we call it since the FullOrderInitialization is currently
        # empty

        # MPI indicator
        self.bool_mpi = bool_mpi

        # Discretization
        self.mesh_shape = mesh_shape
        self.meshDim = meshDim
        self.mesh = self.create_mesh(meshDim)
        self.boundary_marker = self.create_boundary_marker()

        # Create the velocity field for the advection term
        self.velocity = self.create_velocity_field(polyDim)

        # Trial and test space for advection-diffusion eq ('P' == Polynomial, 'CG' = Continuous Gelerkin)
        self.V = dl.FunctionSpace(self.mesh, "CG", polyDim)
        self.polyDim = polyDim
        self.gradient_space = dl.VectorFunctionSpace(self.mesh, 'DG', self.polyDim - 1) # Discontinuous Galerkin
        # see ufl.finiteelement.elementlist.show_elements() for finite element family options

        # Finite-element dimension
        self.nFE = self.V.dim()

        # True initial condition
        m_true = "exp(-100 * ((x[0]-0.35)*(x[0]-0.35) + (x[1]-0.7)*(x[1]-0.7)))"
        self.m_true = dl.interpolate(
            dl.Expression(f"min(0.5, {m_true})", degree=3), self.V
        )

        # Parameters
        self.m_parameterized = self.set_parameter_functions(centers=centers)  # parameter basis functions
        self.n_para = self.m_parameterized.shape[0]  # number of parameters

        # Equation setup
        self.kappa = kappa
        self.dt = dt
        self.final_time = final_time

        # Important matrices
        self.M = self.mass_matrix()
        self.I = self.inner_product_matrix()

        self.set_defaults(**kwargs)

    def set_parameter_functions(self, centers=None):  # -> np.ndarray[dl.Function]:
        """! Initialize the parameterized functions used with the provided
        parameters to make the initial condition
            @return  Numpy array of separate initial condition elements that we
            scale and sum to get the initial condition
        """
        # TODO: The type hint for this function gave me an error (Nicole, Oct 31, 2023)

        if centers is None:
            centers = [[0.35, 0.7], [0.8, 0.2], [0.7, 0.5], [0.1, 0.9], [0.1, 0.2]]
        m = np.zeros(len(centers), dtype=object)


        for i, _ in enumerate(m):
            m_str = (
                f"exp(-100 * ((x[0]-{centers[i][0]})*(x[0]-{centers[i][0]})"
                + f" + (x[1]-{centers[i][1]})*(x[1]-{centers[i][1]})))"
            )
            m_truncated = dl.Expression(f"min(0.5, {m_str})", degree=1)
            m[i] = dl.interpolate(m_truncated, self.V)

        return m

    def set_defaults(self, **kwargs):
        """! Function for setting default values. Not implemented"""
        return

    def inner_product_matrix(self):  # -> dl.matrix.Matrix:
        """! Return an inner product matrix
        @return  Matrix for inner product of u, v
        """
        # TODO: add valid type hint

        u = dl.TrialFunction(self.V)
        v = dl.TestFunction(self.V)
        a = dl.inner(dl.grad(u), dl.grad(v)) * dl.dx

        A = dl.assemble(a)
        A = dl.as_backend_type(A).mat()  # PETSc matrix
        A = sparse.csr_matrix(A.getValuesCSR()[::-1], shape=A.size)

        # TODO: is it correct that we don't need to apply boundary conditions?
        # TODO: use the function apply_inner_product to avoid double-definitions

        return A + self.M

    def apply_inner_product(
        self, u: dl.Function, v: dl.Function
    ):  # -> dl.matrix.Matrix:
        """! Apply the inner product matrix
        @return  Matrix for inner product of u, v
        """
        # TODO: add valid type hint
        return dl.assemble(
            dl.inner(dl.grad(u), dl.grad(v)) * dl.dx
        ) + self.apply_mass_matrix(u, v)

    def mass_matrix(self):  # -> dl.matrix.Matrix:
        """! Return the mass matrix
        @return  Mass matrix
        """
        # TODO: add valid type hint
        u = dl.TrialFunction(self.V)
        v = dl.TestFunction(self.V)

        a = dl.inner(u, v) * dl.dx

        A = dl.assemble(a)
        A = dl.as_backend_type(A).mat()  # PETSc matrix
        A = sparse.csr_matrix(A.getValuesCSR()[::-1], shape=A.size)

        # TODO: is it correct that we don't need to apply boundary conditions?
        # TODO: use the function apply_mass_matrix to avoid double-definitions

        return A

    def apply_mass_matrix(self, u: dl.Function, v: dl.Function):  # -> dl.matrix.Matrix:
        """! Return the mass matrix
        @return  Mass matrix
        """
        # TODO: add valid type hint
        return dl.assemble(dl.inner(u, v) * dl.dx)

    def create_mesh(self, meshDim: int) -> dl.MeshGeometry:
        """! Create the mesh for the FOM. Mesh is either:
        - "houses": 2D unit square with two cutouts to simulate houses
        - "square": 2D unit square

        @param meshDim An approximate for how many nodes should be placed on
        the boundary in each direction. Total number of nodes will be in the
        order of meshDim * meshDim
        @return  Mesh geometry
        """
        if self.mesh_shape == "square":
            return dl.UnitSquareMesh(meshDim, meshDim, diagonal="right")

        together = mshr.Rectangle(dl.Point(0.0, 0.0), dl.Point(1.0, 1.0))

        if self.mesh_shape == "houses":
            r2 = mshr.Rectangle(dl.Point(0.25, 0.15), dl.Point(0.5, 0.4))
            r3 = mshr.Rectangle(dl.Point(0.6, 0.6), dl.Point(0.75, 0.85))
            together = together - r2 - r3

        if self.bool_mpi:
            return mshr.generate_mesh(comm, together, meshDim)
        return mshr.generate_mesh(together, meshDim)

    def create_boundary_marker(self):
        """! Create the markers for the boundary
        @return  Mesh indicators for the boundary elements
        """
        mesh = self.mesh

        # Construct facet markers
        boundary = dl.MeshFunction("size_t", mesh, mesh.topology().dim() - 1)
        for f in dl.facets(mesh):
            mp = f.midpoint()
            if dl.near(mp[0], 0.0):  # left
                boundary[f] = 1
            elif dl.near(mp[0], 1.0):  # right
                boundary[f] = 2
            elif dl.near(mp[1], 0.0) or dl.near(mp[1], 1):  # walls
                boundary[f] = 3
            elif self.mesh_shape == "square":
                continue
            elif dl.near(mp[0], 0.25) or dl.near(mp[0], 0.5):
                if 0.15 <= mp[1] and mp[1] <= 0.4:
                    boundary[f] = 4
            elif dl.near(mp[1], 0.15) or dl.near(mp[1], 0.4):
                if 0.25 <= mp[0] and mp[0] <= 0.5:
                    boundary[f] = 4
            elif dl.near(mp[0], 0.6) or dl.near(mp[0], 0.75):
                if 0.6 <= mp[1] and mp[1] <= 0.85:
                    boundary[f] = 4
            elif dl.near(mp[1], 0.6) or dl.near(mp[1], 0.85):
                if 0.6 <= mp[0] and mp[0] <= 0.75:
                    boundary[f] = 4

        # TODO: account for the case where we have no houses

        return boundary

    def create_velocity_field(self, polyDim) -> dl.Function:
        """! Creation of velocity field for the advection term in the advection-diffusion equation

        The velocity field is modeled as the solution to a steady state Navier
        Stokes equations.

            @return  Velocity field as a FEniCS/Firedrake Function.
        """

        mesh = self.mesh
        boundary = self.boundary_marker

        # initialize function spaces
        V = dl.VectorElement(
            "CG", mesh.ufl_cell(), 2
        )  # H^1_0(Omega)^2, Velocity function space
        Q = dl.FiniteElement("CG", mesh.ufl_cell(), 1)  # L^2(Omega)
        TH = dl.MixedElement([V, Q])
        W = dl.FunctionSpace(mesh, TH)

        # Boundary conditions on velocity (V)
        bc_left = dl.DirichletBC(W.sub(0), (0, 1), boundary, 1)
        bc_right = dl.DirichletBC(W.sub(0), (0, -1), boundary, 2)
        bc_top_bottom = dl.DirichletBC(W.sub(0), (0, 0), boundary, 3)
        if self.mesh_shape == "houses":
            bc_houses = dl.DirichletBC(W.sub(0), (0, 0), boundary, 4)
            bcW = [bc_left, bc_right, bc_top_bottom, bc_houses]
        else:
            bcW = [bc_left, bc_right, bc_top_bottom]

        # initialize trial and test functions
        v, q = dl.TestFunctions(W)
        w = dl.Function(W)
        u, p = dl.split(w)

        # Define variational form for Navier-Stokes
        F = (
            dl.Constant(1 / 50) * dl.inner(dl.grad(u), dl.grad(v)) * dl.dx
            + dl.dot(dl.dot(dl.grad(u), u), v) * dl.dx
            - p * dl.div(v) * dl.dx
            - q * dl.div(u) * dl.dx
        )

        # Solve the problem
        dl.solve(F == 0, w, bcs=bcW)
        return u

    def plot(self, u, mesh: dl.MeshGeometry = None, ax=None, time: float = 0, **kwargs):
        """! Plot the state u"""

        # TODO: distinguish between different types of u
        # TODO: include more plotting parameters, such as vmax

        if mesh is None:
            mesh = self.mesh
        if isinstance(u, str):
            u = dl.Expression(f"{u}", degree=3)
        if isinstance(u, State):
            u = u.get_state(t=time)

<<<<<<< HEAD
        if ax is None:
            plt.figure()
            c = dl.plot(u, mesh=mesh)
            plt.colorbar(c)
        else:
            c = dl.plot(u, mesh=mesh)
            plt.sca(ax)
=======
        # plt.figure()
        c = dl.plot(u, mesh=mesh)
        return c
        # plt.colorbar(c)
>>>>>>> e52ec1ee

            return c
    def find_next(
        self, u_old: dl.Function, dt: float, kappa: float = None
    ) -> dl.Function:
        """! Apply implicit Euler to the initial condition u_old with step size
        dt and diffusion parameter self.kappa to get an updated u
            @param u_old  Initial condition
            @param dt  Time step size
            @param kappa  Diffusion parameter (not used, self.kappa is used instead)
            @return  The updated u function
        """
        if kappa is None:
            kappa = self.kappa

        u = dl.Function(self.V)
        v = dl.TestFunction(self.V)

        # Define variational form for the advection-diffusion equation
        F = (
            dl.inner(u, v) * dl.dx
            - dl.inner(u_old, v) * dl.dx
            + dl.Constant(dt * kappa) * dl.inner(dl.grad(u), dl.grad(v)) * dl.dx
            + dl.Constant(dt) * dl.inner(v * self.velocity, dl.grad(u)) * dl.dx
        )

        # Solve the problem
        dl.solve(F == 0, u)

        return u

    def implicit_Euler(
        self,
        m_init: dl.Function,
        dt: Optional[float] = None,
        final_time: float = None,
        kappa: float = None,
        grid_t: np.ndarray = None,
    ) -> tuple[np.ndarray[dl.Function], np.ndarray, dict]:
        """! Perform implicit Euler repeatedly to integrate the transient problem over time
        @param m_init  Initial condition
        @param dt  Time step size for implicit Euler
        @param final_time  Final time to integrate to
        @param kappa  Diffusion coefficient
        @param grid_t  Array containing time values for integration
        @return  Tuple containing (numpy array with solutions to time integration; time grid)
        """
        # TODO: add valid type hint

        # Set defaults
        if grid_t is None:
            if dt is None:
                dt = self.dt
            if final_time is None:
                final_time = self.final_time
            if kappa is None:
                kappa = self.kappa
            grid_t = np.linspace(0, final_time, int(final_time / dt + 1))

        # TODO: instead of writing the time stepping method here, we should make
        #  one file with functions we can call on
        sol = np.empty(grid_t.shape, dtype=object)

        # sol[0] = dl.Function(self.V)
        # sol[0].interpolate(m_init)
        sol[0] = dl.project(m_init, self.V)

        # Integrate in time over the time grid
        for k in range(1, sol.shape[0]):
            sol[k] = self.find_next(
                sol[k - 1], dt=grid_t[k] - grid_t[k - 1], kappa=kappa
            )

        other_identifiers = {"kappa": kappa}

        return sol, grid_t, other_identifiers

    def assemble_initial_condition(self, para: np.ndarray[float]) -> dl.Function:
        """! Assemble the initial condition given parameters para

        The initial condition is composed of functions that are scaled by the provided parameters
            @param para  Initial condition parameters
            @return  The scaled sum of initial conditions
        """
        # TODO: outsource the parameterization into a different class for playing around better

        if para.shape[0] == 1:
            # This is a very simple parameterization where the true initial
            # condition is just scaled by a scalar
            return para[0] * self.m_true

        # Multiply each parametrized initial condition by the provided parameter
        # and sum together to get initial condition
        m = para[0] * self.m_parameterized[0]
        for i in range(1, para.shape[0]):
            m = m + para[i] * self.m_parameterized[i]
        return m

    def solve(self, parameter: np.ndarray, **kwargs) -> State:
        """! Solve the transient problem
        @param parameter of interest
        @param kwargs should contain:
            "grid_t" for transient problems
        """
        m_init = self.assemble_initial_condition(parameter)
        grid_t = kwargs.get("grid_t", None)
        sol, grid_t, other_identifiers = self.implicit_Euler(
            m_init=m_init, grid_t=grid_t
        )

        state = State(
            fom=self,
            state=sol,
            bool_is_transient=True,
            parameter=parameter,
            other_identifiers=other_identifiers,
            grid_t=grid_t
        )
        return state<|MERGE_RESOLUTION|>--- conflicted
+++ resolved
@@ -309,7 +309,6 @@
         if isinstance(u, State):
             u = u.get_state(t=time)
 
-<<<<<<< HEAD
         if ax is None:
             plt.figure()
             c = dl.plot(u, mesh=mesh)
@@ -317,12 +316,6 @@
         else:
             c = dl.plot(u, mesh=mesh)
             plt.sca(ax)
-=======
-        # plt.figure()
-        c = dl.plot(u, mesh=mesh)
-        return c
-        # plt.colorbar(c)
->>>>>>> e52ec1ee
 
             return c
     def find_next(
