--- conflicted
+++ resolved
@@ -12,7 +12,6 @@
 FlightPath = np.dtype([("position", "<f8", 2), ("time", "<f8")])
 
 
-<<<<<<< HEAD
 class MyDrone(Drone):
     center = np.array([0.75 / 2, 0.55 / 2])
 
@@ -22,9 +21,6 @@
         grid_t: Optional[np.ndarray] = None,
         **kwargs,
     ):
-=======
-    def __init__(self, fom, eval_mode, grid_t=None, **kwargs):
->>>>>>> 4e9afceb
         """! Initializer for the drone class
         @param fom  Full-order-model (FOM) object. The drone takes
         measurements from this
@@ -45,7 +41,6 @@
         """
         super().__init__(eval_mode=eval_mode, grid_t=grid_t)
 
-<<<<<<< HEAD
         self.grid_t = grid_t if grid_t is not None else np.arange(0, 4 + 1e-2, 1e-2)
 
         self.path_class = CirclePath
@@ -61,12 +56,6 @@
     def get_trajectory(
         self, alpha: np.ndarray, grid_t: Optional[np.ndarray] = None
     ) -> Tuple[np.ndarray, np.ndarray]:
-=======
-        self.eval_mode = eval_mode  # todo: with subclasses we should not need this variable anymore
-        self.grid_t = grid_t if grid_t is not None else np.arange(0, 4 + 1e-2, 1e-2)
-
-    def get_trajectory(self, alpha: np.ndarray, grid_t: np.ndarray=None) -> tuple[np.ndarray, np.ndarray]:
->>>>>>> 4e9afceb
         """! Get the trajectory of the drone given the flight parameters alpha
         @param alpha  The specified flight parameters
         @param grid_t  the time grid on which the drone position shall be computed
@@ -107,7 +96,6 @@
         @param grid_t  the time discretization on which the flightpath lives
         @param state  The state which the drone shall measure, State object
         """
-<<<<<<< HEAD
         mode = self.eval_mode
 
         if mode == "point-eval":
@@ -164,11 +152,7 @@
         grid_t: np.ndarray,
         state: State,
     ) -> np.ndarray:
-=======
-        raise NotImplementedError("myDrone.measure: needs to be implemented in measurement-type specific subclass")
 
-    def d_measurement_d_control(self, alpha, flightpath, grid_t, state):
->>>>>>> 4e9afceb
         """
         derivative of the measurement function for a given flightpath in control direction alpha
 
@@ -178,8 +162,6 @@
         @param state:
         @return np.ndarray of shape (grid_t.shape[0], self.n_parameters)
         """
-<<<<<<< HEAD
-
         # parts of the chain rule (only compute once)
         grad_p = self.d_position_d_control(alpha, grid_t)  # derivative of position
         # TODO: optimize this computation such that we don't repeat it as often
@@ -204,14 +186,6 @@
             return D_data_d_alpha
 
         # TODO: put in other measurement types
-=======
-        raise NotImplementedError("myDrone.d_measurement_d_control: needs to be implemented in measurement-type specific subclass")
-
-
-
-
-
->>>>>>> 4e9afceb
 
         raise NotImplementedError(
             "still need to do the maths for other measurement types"
